--- conflicted
+++ resolved
@@ -112,12 +112,8 @@
 
     return render(request, "wagtailimages/images/edit.html", {
         'image': image,
-<<<<<<< HEAD
         'form': form,
         'url_generator_enabled': url_generator_enabled,
-=======
-        'form': form
->>>>>>> 92e249bb
     })
 
 
