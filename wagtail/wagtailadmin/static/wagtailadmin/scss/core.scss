@import "variables.scss";
@import "mixins.scss";
@import "grid.scss";

@import "components/explorer.scss";
@import "components/icons.scss";
@import "components/typography.scss";
@import "components/tabs.scss";
@import "components/dropdowns.scss";
@import "components/modals.scss";
@import "components/forms.scss";
@import "components/listing.scss";
@import "components/messages.scss";
@import "components/formatters.scss";
@import "components/header.scss";
@import "components/progressbar.scss";
@import "components/datetimepicker.scss";
@import "components/main-nav.scss";

@import "fonts.scss";

html{
    background:$color-grey-4;
    height:100%;
}

body{
    -webkit-font-smoothing: antialiased; /* Do not remove! */
    font-family:Open Sans,Arial,sans-serif;
    font-size:80%;
    line-height:1.5em;
    color:$color-text-base;
    overflow-x: hidden;
    position: relative;

    &.reordering{
        overflow:visible;
    }
}

.browsermessage{
    background-color:$color-red;
    color:white;
    padding:1em 2em;
    margin:0;
    position:relative;
    left:0;
    top:0;
    right:0;

    a{
        color:white;
        text-decoration:underline;
    }
}

.wrapper{
    @include transition-transform(0.2s ease);
    @include clearfix();
}

.nav-wrapper{
    /* See components/main-nav.scss */
}

.logo{
    display:block;
    margin:2em auto;
    text-align:left;
    text-decoration:none;
    color:white;
    padding: 0.9em 1.2em;
    margin:0;
    font-size:0.9em;
    -webkit-font-smoothing: auto;

    span{
        text-transform:uppercase;
    }

    img{
        width:20px;
        float:left;
        border:0;
        margin-right:1em;
    }
}

    .nav-submenu {
        display: none; /* prevent submenu showing before JS load */
        position: absolute;
        left: 99%;
        z-index: 500;
        width: 200px;
        background-color: $color-grey-1;
    }


.content-wrapper{
    width:100%;
    height:100%; /* this has no effect on desktop, but on mobile it helps aesthetics of menu popout action */
    float: left;
    position: relative;
    background-color:$color-grey-4;
    border-bottom:1px solid $color-grey-3;
}
    .content{
        @include row();
        background:white;
        border-top:0px solid $color-grey-5; /* this top border provides space for the floating logo to toggle the menu */
        padding-bottom:4em;
        position:relative; /* yuk. necessary for positions for jquery ui widgets */
    }

footer{
    @include transition(all 0.2s ease);
    @include row();
    @include border-radius(3px 3px 0 0);
    @include box-shadow(0px 0px 2px rgba(255,255,255,0.5));
    @include transition(bottom 0.5s ease 1s);
    background: $color-grey-1;
    position:fixed;
    bottom:0;
    padding:0.5em;
    width:90%;
    margin:0 5%;
    color:white;

    ul{
        @include unlist();
    }
    li{
        float:left;
    }

    .actions{
        width:250px;
        margin-right:$grid-gutter-width/2;
    }

    .meta{
        float:right;
        text-align:right;
        padding-right:$grid-gutter-width/2;
        line-height:3.5em;
        font-size:0.85em;

        p{
            margin:0;
            margin-right:$grid-gutter-width;
            white-space: nowrap;
        }
    }
}

::-webkit-scrollbar {
    height: 10px;
    width: 10px;
    background: $color-grey-1;
}
::-webkit-scrollbar-thumb {
    background: $color-grey-2;
    -webkit-border-radius: 1ex;
}
::-webkit-scrollbar-corner {
    background: $color-grey-1;
}

.breadcrumb{
    @include unlist();
}

.breadcrumb{
    @include clearfix();
    overflow:hidden;
    padding-top:1.4em;
    font-size:0.85em;

    li {
        display: block;
        float: left;
        padding: 0.5em 1.3em;
        position: relative;

        text-decoration: none;
        color: #fff;
        line-height:1em;
        white-space: nowrap;

        line-height:1.5em;

        a, span{
            color:lighten($color-teal,40%);
            display:block;
            max-width:12em;
            white-space: nowrap;
            text-overflow:ellipsis;
            overflow:hidden;
            line-height:1.6em;
            padding-right:1em;

            &:after{
                right:0;
                z-index:5;
                position:absolute;
                font-family:wagtail;
                content:"n";
                padding-left:20px;
                font-size:2em;
                color:$color-teal-darker;
                line-height:0.9em;
            }
        }

        &:hover {
            background: $color-teal-dark;
            a{
                color:white;
            }
        }
        &:hover:after {
            border-left-color: $color-teal-dark;
        }

        &.home {
            a {
                padding-right:0;
                text-align:center;
                width:3em;
                font-size:1em;

                &:before{
                    line-height:1em;
                    font-size:1.15rem;
                    line-height: 0.85em;
                    padding-top: 0.10em;
                }
                &:after{
                    right:-0.3em;
                }
            }
        }
    }

    header &  li{
        &:before {
            border-left: 1em solid white;
            position: absolute; left: 0; top: 0;
        }
    }

    &.single{
        li a{
            white-space: nowrap;
            text-overflow:inherit;
            max-width:100%;
        }
    }
}

.row{
    @include clearfix();
}

.nice-padding{
    padding-left:$mobile-nice-padding;
    padding-right:$mobile-nice-padding;
}


/* Z-indexes */
#nav-toggle{
    z-index:5;
}
.nav-wrapper{
    z-index:2;
}
.content-wrapper{
    z-index:3;
}
.submenu{
    z-index:6;
}
footer, .logo{
    z-index:100;
}


@media screen and (min-width: $breakpoint-mobile){
    .col1{
        @include column(1);
    }
    .col2{
        @include column(2);
    }
    .col3{
         @include column(3);
    }
    .col4{
        @include column(4);
    }
    .col5{
        @include column(5);
    }
    .col6{
        @include column(6);
    }
    .col7{
        @include column(7);
    }
    .col8{
        @include column(8);
    }
    .col9{
        @include column(9);
    }
    .col10{
        @include column(10);
    }
    .col11{
        @include column(11);
    }
    .col12{
        @include column(12);
    }

    .row{
        @include row();
    }
    .row-flush{
        @include row-flush();
    }

    .nice-padding{
        padding-left:$desktop-nice-padding;
        padding-right:$desktop-nice-padding;
    }

    .browsermessage{
        margin:0 0 0 -150px;
    }
    .content-wrapper{
        border-bottom-right-radius: 5px;
    }    

    .logo{
        margin:1em auto;
        text-align:center;

        span{
            display:none;
        }
        img{
            width:60px;
            float:none;
            margin:auto;
            display:block;
        }
    }

<<<<<<< HEAD
    .submenu-items {
        position: absolute;
        left: 99%;
    }

    footer{
        width:80%;
        margin-left:50px;
=======
    .content{
        border-top:0;
        background-color:none;
        padding-top:0;
>>>>>>> b17ded92
    }

    .breadcrumb{
        padding-top:0;
        background:$color-teal-darker;

        li {
            a, span{
                &:after{
                    color:$color-teal;
                }
            }
        }
    }

    footer{
        width:80%;
        margin-left:50px;
    }


    /* Z-indexes */
    .nav-main{
        li{
            z-index:1;
        }
        .footer{
            z-index:2;
        }
    }
    .explorer {
        z-index:$explorer-z-index;
    }
    .nav-submenu {
        z-index:$explorer-z-index;
    }
    .nav-wrapper{
        z-index:auto;  /* allows overspill of messages banner onto left menu, but also explorer to spill over main content */
    }
    .nav-wrapper.submenu-active{
        z-index:5;
    }
}

@media screen and (min-width: 90em){
    .wrapper{
        max-width:$breakpoint-desktop-larger;
    }

    footer{
        width:90em;
    }
}<|MERGE_RESOLUTION|>--- conflicted
+++ resolved
@@ -357,8 +357,7 @@
             display:block;
         }
     }
-
-<<<<<<< HEAD
+    /* NOT SURE ABOUT THIS */
     .submenu-items {
         position: absolute;
         left: 99%;
@@ -367,13 +366,15 @@
     footer{
         width:80%;
         margin-left:50px;
-=======
+    }
+    
     .content{
         border-top:0;
         background-color:none;
         padding-top:0;
->>>>>>> b17ded92
-    }
+    }
+    /* END NOT SURE ABOUT THIS */
+
 
     .breadcrumb{
         padding-top:0;
